--- conflicted
+++ resolved
@@ -1,26 +1,29 @@
 {
   "name": "@google/gemini-cli-core",
-  "version": "0.1.9",
-  "description": "Gemini CLI Core",
-  "repository": {
-    "type": "git",
-    "url": "git+https://github.com/google-gemini/gemini-cli.git"
-  },
+  "version": "0.1.5",
+  "description": "Gemini CLI Server",
+  "repository": "google-gemini/gemini-cli",
   "type": "module",
   "main": "dist/index.js",
   "scripts": {
+    "start": "node dist/src/index.js",
     "build": "node ../../scripts/build_package.js",
+    "clean": "rm -rf dist",
     "lint": "eslint . --ext .ts,.tsx",
     "format": "prettier --write .",
     "test": "vitest run",
     "test:ci": "vitest run --coverage",
-    "typecheck": "tsc --noEmit"
+    "typecheck": "tsc --noEmit",
+    "prerelease:version": "node ../../scripts/bind_package_version.js",
+    "prerelease:deps": "node ../../scripts/bind_package_dependencies.js",
+    "prepack": "npm run build",
+    "prepublishOnly": "node ../../scripts/prepublish.js"
   },
   "files": [
     "dist"
   ],
   "dependencies": {
-    "@google/genai": "^1.8.0",
+    "@google/genai": "^1.4.0",
     "@modelcontextprotocol/sdk": "^1.11.0",
     "@opentelemetry/api": "^1.9.0",
     "@opentelemetry/exporter-logs-otlp-grpc": "^0.52.0",
@@ -30,22 +33,16 @@
     "@opentelemetry/sdk-node": "^0.52.0",
     "@types/glob": "^8.1.0",
     "@types/html-to-text": "^9.0.4",
-    "ajv": "^8.17.1",
     "diff": "^7.0.0",
-    "dotenv": "^16.6.1",
-    "gaxios": "^6.1.1",
+    "dotenv": "^16.4.7",
     "glob": "^10.4.5",
     "google-auth-library": "^9.11.0",
     "html-to-text": "^9.0.5",
     "ignore": "^7.0.0",
     "micromatch": "^4.0.8",
     "open": "^10.1.2",
-<<<<<<< HEAD
-    "shell-quote": "^1.8.3",
-=======
     "openai": "^4.79.0",
     "shell-quote": "^1.8.2",
->>>>>>> dc9c4957
     "simple-git": "^3.28.0",
     "strip-ansi": "^7.1.0",
     "undici": "^7.10.0",
@@ -61,6 +58,6 @@
     "vitest": "^3.1.1"
   },
   "engines": {
-    "node": ">=20"
+    "node": ">=18"
   }
 }