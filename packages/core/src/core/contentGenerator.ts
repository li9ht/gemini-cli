--- conflicted
+++ resolved
@@ -56,14 +56,10 @@
 }
 
 export enum AuthType {
-  LOGIN_WITH_GOOGLE = 'oauth-personal',
+  LOGIN_WITH_GOOGLE_PERSONAL = 'oauth-personal',
   USE_GEMINI = 'gemini-api-key',
   USE_VERTEX_AI = 'vertex-ai',
-<<<<<<< HEAD
-  CLOUD_SHELL = 'cloud-shell',
-=======
   USE_OPENROUTER = 'openrouter',
->>>>>>> dc9c4957
 }
 
 export type ContentGeneratorConfig = {
@@ -77,40 +73,31 @@
 export async function createContentGeneratorConfig(
   model: string | undefined,
   authType: AuthType | undefined,
+  config?: { getModel?: () => string },
 ): Promise<ContentGeneratorConfig> {
-<<<<<<< HEAD
-  const geminiApiKey = process.env.GEMINI_API_KEY || undefined;
-  const googleApiKey = process.env.GOOGLE_API_KEY || undefined;
-  const googleCloudProject = process.env.GOOGLE_CLOUD_PROJECT || undefined;
-  const googleCloudLocation = process.env.GOOGLE_CLOUD_LOCATION || undefined;
-=======
   const geminiApiKey = process.env.GEMINI_API_KEY;
   const googleApiKey = process.env.GOOGLE_API_KEY;
   const googleCloudProject = process.env.GOOGLE_CLOUD_PROJECT;
   const googleCloudLocation = process.env.GOOGLE_CLOUD_LOCATION;
   const openRouterApiKey = process.env.OPENROUTER_API_KEY;
   const openRouterBaseUrl = process.env.OPENROUTER_BASE_URL;
->>>>>>> dc9c4957
 
   // Use runtime model from config if available, otherwise fallback to parameter or default
-  const effectiveModel = model || DEFAULT_GEMINI_MODEL;
+  const effectiveModel = config?.getModel?.() || model || DEFAULT_GEMINI_MODEL;
 
   const contentGeneratorConfig: ContentGeneratorConfig = {
     model: effectiveModel,
     authType,
   };
 
-  // If we are using Google auth or we are in Cloud Shell, there is nothing else to validate for now
-  if (
-    authType === AuthType.LOGIN_WITH_GOOGLE ||
-    authType === AuthType.CLOUD_SHELL
-  ) {
+  // if we are using google auth nothing else to validate for now
+  if (authType === AuthType.LOGIN_WITH_GOOGLE_PERSONAL) {
     return contentGeneratorConfig;
   }
 
+  //
   if (authType === AuthType.USE_GEMINI && geminiApiKey) {
     contentGeneratorConfig.apiKey = geminiApiKey;
-    contentGeneratorConfig.vertexai = false;
     contentGeneratorConfig.model = await getEffectiveModel(
       contentGeneratorConfig.apiKey,
       contentGeneratorConfig.model,
@@ -121,10 +108,16 @@
 
   if (
     authType === AuthType.USE_VERTEX_AI &&
-    (googleApiKey || (googleCloudProject && googleCloudLocation))
+    !!googleApiKey &&
+    googleCloudProject &&
+    googleCloudLocation
   ) {
     contentGeneratorConfig.apiKey = googleApiKey;
     contentGeneratorConfig.vertexai = true;
+    contentGeneratorConfig.model = await getEffectiveModel(
+      contentGeneratorConfig.apiKey,
+      contentGeneratorConfig.model,
+    );
 
     return contentGeneratorConfig;
   }
@@ -146,7 +139,6 @@
 
 export async function createContentGenerator(
   config: ContentGeneratorConfig,
-  sessionId?: string,
 ): Promise<ContentGenerator> {
   const version = process.env.CLI_VERSION || process.version;
   const httpOptions = {
@@ -154,15 +146,8 @@
       'User-Agent': `GeminiCLI/${version} (${process.platform}; ${process.arch})`,
     },
   };
-  if (
-    config.authType === AuthType.LOGIN_WITH_GOOGLE ||
-    config.authType === AuthType.CLOUD_SHELL
-  ) {
-    return createCodeAssistContentGenerator(
-      httpOptions,
-      config.authType,
-      sessionId,
-    );
+  if (config.authType === AuthType.LOGIN_WITH_GOOGLE_PERSONAL) {
+    return createCodeAssistContentGenerator(httpOptions, config.authType);
   }
 
   if (
